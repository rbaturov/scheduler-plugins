# Copyright 2020 The Kubernetes Authors.
#
# Licensed under the Apache License, Version 2.0 (the "License");
# you may not use this file except in compliance with the License.
# You may obtain a copy of the License at
#
#     http://www.apache.org/licenses/LICENSE-2.0
#
# Unless required by applicable law or agreed to in writing, software
# distributed under the License is distributed on an "AS IS" BASIS,
# WITHOUT WARRANTIES OR CONDITIONS OF ANY KIND, either express or implied.
# See the License for the specific language governing permissions and
# limitations under the License.
ARG ARCH
<<<<<<< HEAD
FROM golang:1.18
=======
FROM golang:1.19
>>>>>>> ab6c864e

WORKDIR /go/src/sigs.k8s.io/scheduler-plugins
COPY . .
ARG ARCH
ARG RELEASE_VERSION
RUN RELEASE_VERSION=${RELEASE_VERSION} make build-scheduler.$ARCH

FROM $ARCH/alpine:3.16

COPY --from=0 /go/src/sigs.k8s.io/scheduler-plugins/bin/kube-scheduler /bin/kube-scheduler

WORKDIR /bin
CMD ["kube-scheduler"]<|MERGE_RESOLUTION|>--- conflicted
+++ resolved
@@ -12,11 +12,7 @@
 # See the License for the specific language governing permissions and
 # limitations under the License.
 ARG ARCH
-<<<<<<< HEAD
-FROM golang:1.18
-=======
 FROM golang:1.19
->>>>>>> ab6c864e
 
 WORKDIR /go/src/sigs.k8s.io/scheduler-plugins
 COPY . .
